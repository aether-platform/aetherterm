(function() {
  var $, State, Terminal, cancel, cols, openTs, quit, rows, s, uuid, ws,
    indexOf = [].indexOf || function(item) { for (var i = 0, l = this.length; i < l; i++) { if (i in this && this[i] === item) return i; } return -1; };

  cols = rows = null;

  quit = false;

  openTs = (new Date()).getTime();

  ws = {
    shell: null,
    ctl: null
  };

  $ = document.querySelectorAll.bind(document);

  uuid = function() {
    return 'xxxxxxxx-xxxx-4xxx-yxxx-xxxxxxxxxxxx'.replace(/[xy]/g, function(c) {
      var r, v;
      r = Math.random() * 16 | 0;
      v = c === 'x' ? r : r & 0x3 | 0x8;
      return v.toString(16);
    });
  };

  document.addEventListener('DOMContentLoaded', function() {
    var close, ctl, error, init_ctl_ws, init_shell_ws, open, path, reopenOnClose, rootPath, term, write, write_request, wsUrl;
    term = null;
    if (location.protocol === 'https:') {
      wsUrl = 'wss://';
    } else {
      wsUrl = 'ws://';
    }
    rootPath = document.body.getAttribute('data-root-path');
    if (rootPath.length) {
      rootPath = "/" + rootPath;
    }
    wsUrl += document.location.host + rootPath;
    path = location.pathname;
    if (path.indexOf('/session') < 0) {
      path += "session/" + (uuid());
    }
    path += location.search;
    ws.shell = new WebSocket(wsUrl + '/ws' + path);
    ws.ctl = new WebSocket(wsUrl + '/ctl' + path);
    open = function() {
      console.log("WebSocket open", arguments);
      if (term) {
        term.body.classList.remove('stopped');
        term.out = ws.shell.send.bind(ws.shell);
        term.out('\x03\n');
        return;
      }
      if (ws.shell.readyState === WebSocket.OPEN && ws.ctl.readyState === WebSocket.OPEN) {
        term = new Terminal(document.body, ws.shell.send.bind(ws.shell), ws.ctl.send.bind(ws.ctl));
        term.ws = ws;
        window.butterfly = term;
        ws.ctl.send(JSON.stringify({
          cmd: 'open'
        }));
        ws.ctl.send(JSON.stringify({
          cmd: 'size',
          cols: term.cols,
          rows: term.rows
        }));
        openTs = (new Date()).getTime();
      }
      return console.log("WebSocket open end", arguments);
    };
    error = function() {
      return console.error("WebSocket error", arguments);
    };
    close = function() {
      console.log("WebSocket closed", arguments);
      if (quit) {
        return;
      }
      quit = true;
      term.write('Closed');
      term.skipNextKey = true;
      term.body.classList.add('dead');
      if ((new Date()).getTime() - openTs > 60 * 1000) {
        return window.open('', '_self').close();
      }
    };
    reopenOnClose = function() {
      return setTimeout(function() {
        if (quit) {
          return;
        }
        ws.shell = new WebSocket(wsUrl + '/ws' + path);
        return init_shell_ws();
      }, 100);
    };
    write = function(data) {
      if (term) {
        return term.write(data);
      }
    };
    write_request = function(e) {
      return setTimeout(write, 1, e.data);
    };
    ctl = function() {
      var cmd;
      cmd = JSON.parse(e.data);
      if (cmd.cmd === 'size') {
        return term.resize(cmd.cols, cmd.rows, true);
      }
    };
    init_shell_ws = function() {
      ws.shell.addEventListener('open', open);
      ws.shell.addEventListener('message', write_request);
      ws.shell.addEventListener('error', error);
      return ws.shell.addEventListener('close', reopenOnClose);
    };
    init_ctl_ws = function() {
      ws.ctl.addEventListener('open', open);
      ws.ctl.addEventListener('message', ctl);
      ws.ctl.addEventListener('error', error);
      return ws.ctl.addEventListener('close', close);
    };
    init_shell_ws();
    init_ctl_ws();
    return addEventListener('beforeunload', function() {
      if (!quit) {
        return 'This will exit the terminal session';
      }
    });
  });

  cancel = function(ev) {
    if (ev.preventDefault) {
      ev.preventDefault();
    }
    if (ev.stopPropagation) {
      ev.stopPropagation();
    }
    ev.cancelBubble = true;
    return false;
  };

  s = 0;

  State = {
    normal: s++,
    escaped: s++,
    csi: s++,
    osc: s++,
    charset: s++,
    dcs: s++,
    ignore: s++
  };

  Terminal = (function() {
    Terminal.hooks = {};

    Terminal.on = function(hook, fun) {
      if (Terminal.hooks[hook] == null) {
        Terminal.hooks[hook] = [];
      }
      return Terminal.hooks[hook].push(fun);
    };

    Terminal.off = function(hook, fun) {
      if (Terminal.hooks[hook] == null) {
        Terminal.hooks[hook] = [];
      }
      return Terminal.hooks[hook].pop(fun);
    };

    function Terminal(parent, out1, ctl1) {
      var div, px;
      this.parent = parent;
      this.out = out1;
      this.ctl = ctl1 != null ? ctl1 : function() {};
      this.document = this.parent.ownerDocument;
      this.html = this.document.getElementsByTagName('html')[0];
      this.body = this.document.getElementsByTagName('body')[0];
      this.forceWidth = this.body.getAttribute('data-force-unicode-width') === 'yes';
      this.body.className = 'terminal focus';
      this.body.style.outline = 'none';
      this.body.setAttribute('tabindex', 0);
      this.body.setAttribute('spellcheck', 'false');
      div = this.document.createElement('div');
      div.className = 'line';
      this.body.appendChild(div);
      this.children = [div];
      this.computeCharSize();
      this.cols = Math.floor(this.body.clientWidth / this.charSize.width);
      this.rows = Math.floor(window.innerHeight / this.charSize.height);
      px = window.innerHeight % this.charSize.height;
      this.body.style['padding-bottom'] = px + "px";
      this.scrollback = 1000000;
      this.buffSize = 100000;
      this.visualBell = 100;
      this.convertEol = false;
      this.termName = 'xterm';
      this.cursorBlink = true;
      this.cursorState = 0;
      this.resetVars();
      this.focus();
      this.startBlink();
      addEventListener('keydown', this.keyDown.bind(this));
      addEventListener('keypress', this.keyPress.bind(this));
      addEventListener('focus', this.focus.bind(this));
      addEventListener('blur', this.blur.bind(this));
      addEventListener('resize', (function(_this) {
        return function() {
          return _this.resize();
        };
      })(this));
      this.body.addEventListener('load', (function(_this) {
        return function() {
          return _this.nativeScrollTo();
        };
      })(this), true);
      if (typeof InstallTrigger !== "undefined") {
        this.body.contentEditable = 'true';
      }
      this.initmouse();
      addEventListener('load', (function(_this) {
        return function() {
          return _this.resize();
        };
      })(this));
      this.emit('load');
    }

    Terminal.prototype.emit = function() {
      var args, fun, hook, k, len, ref, results;
      hook = arguments[0], args = 2 <= arguments.length ? slice.call(arguments, 1) : [];
      if (Terminal.hooks[hook] == null) {
        Terminal.hooks[hook] = [];
      }
      ref = Terminal.hooks[hook];
      results = [];
      for (k = 0, len = ref.length; k < len; k++) {
        fun = ref[k];
        results.push(fun.apply(this, args));
      }
      return results;
    };

    Terminal.prototype.cloneAttr = function(a, char) {
      if (char == null) {
        char = null;
      }
      return {
        bg: a.bg,
        fg: a.fg,
        ch: char !== null ? char : a.ch,
        bold: a.bold,
        underline: a.underline,
        blink: a.blink,
        inverse: a.inverse,
        invisible: a.invisible,
        italic: a.italic,
        faint: a.faint,
        crossed: a.crossed
      };
    };

    Terminal.prototype.equalAttr = function(a, b) {
      return a.bg === b.bg && a.fg === b.fg && a.bold === b.bold && a.underline === b.underline && a.blink === b.blink && a.inverse === b.inverse && a.invisible === b.invisible && a.italic === b.italic && a.faint === b.faint && a.crossed === b.crossed;
    };

    Terminal.prototype.putChar = function(c) {
      if (this.insertMode) {
        this.screen[this.y + this.shift].chars.splice(this.x, 0, this.cloneAttr(this.curAttr, c));
        this.screen[this.y + this.shift].chars.pop();
      } else {
        this.screen[this.y + this.shift].chars[this.x] = this.cloneAttr(this.curAttr, c);
      }
      return this.screen[this.y + this.shift].dirty = true;
    };

    Terminal.prototype.resetVars = function() {
      var i;
      this.x = 0;
      this.y = 0;
      this.cursorHidden = false;
      this.state = State.normal;
      this.queue = '';
      this.scrollTop = 0;
      this.scrollBottom = this.rows - 1;
      this.scrollLock = false;
      this.applicationKeypad = false;
      this.applicationCursor = false;
      this.originMode = false;
      this.autowrap = true;
      this.horizontalWrap = false;
      this.normal = null;
      this.charset = null;
      this.gcharset = null;
      this.glevel = 0;
      this.charsets = [null];
      this.defAttr = {
        bg: 256,
        fg: 257,
        ch: " ",
        bold: false,
        underline: false,
        blink: 0,
        inverse: false,
        invisible: false,
        italic: false,
        faint: false,
        crossed: false
      };
      this.curAttr = this.cloneAttr(this.defAttr);
      this.params = [];
      this.currentParam = 0;
      this.prefix = "";
      this.screen = [];
      i = this.rows;
      this.shift = 0;
      while (i--) {
        this.screen.push(this.blankLine(false, false));
      }
      this.setupStops();
      return this.skipNextKey = null;
    };

    Terminal.prototype.computeCharSize = function() {
      var testSpan;
      testSpan = document.createElement('span');
      testSpan.textContent = '0123456789';
      this.children[0].appendChild(testSpan);
      this.charSize = {
        width: testSpan.getBoundingClientRect().width / 10,
        height: this.children[0].getBoundingClientRect().height
      };
      return this.children[0].removeChild(testSpan);
    };

    Terminal.prototype.eraseAttr = function() {
      var erased;
      erased = this.cloneAttr(this.defAttr);
      erased.bg = this.curAttr.bg;
      return erased;
    };

    Terminal.prototype.focus = function() {
      var old_sl;
      old_sl = this.scrollLock;
      this.scrollLock = true;
      if (this.sendFocus) {
        this.send('\x1b[I');
      }
      this.showCursor();
      this.body.classList.add('focus');
      this.body.classList.remove('blur');
      this.resize();
      return this.scrollLock = old_sl;
    };

    Terminal.prototype.blur = function() {
      var old_sl;
      old_sl = this.scrollLock;
      this.scrollLock = true;
      this.cursorState = 1;
      this.screen[this.y + this.shift].dirty = true;
      this.refresh();
      if (this.sendFocus) {
        this.send('\x1b[O');
      }
      this.body.classList.add('blur');
      this.body.classList.remove('focus');
      return this.scrollLock = old_sl;
    };

    Terminal.prototype.initmouse = function() {
      var encode, getButton, getCoords, pressed, sendButton, sendEvent, sendMove;
      pressed = 32;
      sendButton = function(ev) {
        var button, pos;
        button = getButton(ev);
        pos = getCoords(ev);
        if (!pos) {
          return;
        }
        sendEvent(button, pos, ev.type);
        return pressed = button;
      };
      sendMove = function(ev) {
        var button, pos;
        button = pressed;
        pos = getCoords(ev);
        if (!pos) {
          return;
        }
        button += 32;
        return sendEvent(button, pos, ev.type);
      };
      encode = (function(_this) {
        return function(data, ch) {
          if (!_this.utfMouse) {
            if (ch === 255) {
              return data.push(0);
            }
            if (ch > 127) {
              ch = 127;
            }
            return data.push(ch);
          } else {
            if (ch === 2047) {
              return data.push(0);
            }
            if (ch < 127) {
              return data.push(ch);
            } else {
              if (ch > 2047) {
                ch = 2047;
              }
              data.push(0xC0 | (ch >> 6));
              return data.push(0x80 | (ch & 0x3F));
            }
          }
        };
      })(this);
      sendEvent = (function(_this) {
        return function(button, pos, type) {
          var data;
          if (_this.urxvtMouse) {
            pos.x -= 32;
            pos.y -= 32;
            pos.x++;
            pos.y++;
            _this.send("\x1b[" + button + ";" + pos.x + ";" + pos.y + "M");
            return;
          }
          if (_this.sgrMouse) {
            pos.x -= 32;
            pos.y -= 32;
            button -= 32;
            _this.send("\x1b[<" + button + ";" + pos.x + ";" + pos.y + (type === "mouseup" ? "m" : "M"));
            return;
          }
          data = [];
          encode(data, button);
          encode(data, pos.x);
          encode(data, pos.y);
          return _this.send("\x1b[M" + String.fromCharCode.apply(String, data));
        };
      })(this);
      getButton = (function(_this) {
        return function(ev) {
          var button, ctrl, meta, mod, shift;
          switch (ev.type) {
            case "mousedown":
              button = ev.button != null ? +ev.button : (ev.which != null ? ev.which - 1 : null);
              break;
            case "mouseup":
              button = 3;
              break;
            case "wheel":
              button = ev.deltaY < 0 ? 64 : 65;
          }
          shift = ev.shiftKey ? 4 : 0;
          meta = ev.metaKey ? 8 : 0;
          ctrl = ev.ctrlKey ? 16 : 0;
          mod = shift | meta | ctrl;
          if (_this.vt200Mouse) {
            mod &= ctrl;
          } else {
            if (!_this.normalMouse) {
              mod = 0;
            }
          }
          return (32 + (mod << 2)) + button;
        };
      })(this);
      getCoords = (function(_this) {
        return function(ev) {
          var h, w, x, y;
          x = ev.pageX;
          y = ev.pageY - window.scrollY;
          w = _this.body.clientWidth;
          h = window.innerHeight;
          x = Math.ceil((x / w) * _this.cols);
          y = Math.ceil((y / h) * _this.rows);
          if (x < 0) {
            x = 0;
          }
          if (x > _this.cols) {
            x = _this.cols;
          }
          if (y < 0) {
            y = 0;
          }
          if (y > _this.rows) {
            y = _this.rows;
          }
          x += 32;
          y += 32;
          return {
            x: x,
            y: y,
            type: ev.type
          };
        };
      })(this);
      addEventListener("contextmenu", (function(_this) {
        return function(ev) {
          if (!_this.mouseEvents) {
            return;
          }
          return cancel(ev);
        };
      })(this));
      addEventListener("mousedown", (function(_this) {
        return function(ev) {
          var sm, up;
          if (!_this.mouseEvents) {
            return;
          }
          sendButton(ev);
          sm = sendMove.bind(_this);
          addEventListener("mousemove", sm);
          if (!_this.x10Mouse) {
            addEventListener("mouseup", up = function(ev) {
              sendButton(ev);
              removeEventListener("mousemove", sm);
              removeEventListener("mouseup", up);
              return cancel(ev);
            });
          }
          return cancel(ev);
        };
      })(this));
      return addEventListener("wheel", (function(_this) {
        return function(ev) {
          if (_this.mouseEvents) {
            if (_this.x10Mouse) {
              return;
            }
            sendButton(ev);
            return cancel(ev);
          }
        };
      })(this));
    };

    Terminal.prototype.refresh = function(force) {
<<<<<<< HEAD
      var active, attr, ch, classes, cursor, data, fg, group, i, j, k, len, len1, len2, len3, len4, line, lines, m, n, newOut, o, out, q, ref, ref1, ref2, ref3, ref4, ref5, skipnext, styles, u, x;
=======
      var active, attr, ch, classes, cls, cursor, data, fg, group, i, j, k, len, len1, len2, len3, len4, line, lines, m, modified, newOut, o, out, q, ref, ref1, ref2, ref3, ref4, ref5, skipnext, styles, u, v, x;
>>>>>>> 15ebdf69
      if (force == null) {
        force = false;
      }
      ref = this.body.querySelectorAll(".cursor");
      for (k = 0, len = ref.length; k < len; k++) {
        cursor = ref[k];
        cursor.parentNode.replaceChild(this.document.createTextNode(cursor.textContent), cursor);
      }
      ref1 = this.body.querySelectorAll(".line.active");
      for (m = 0, len1 = ref1.length; m < len1; m++) {
        active = ref1[m];
        active.classList.remove('active');
      }
      newOut = '';
      modified = [];
      ref2 = this.screen;
      for (j = n = 0, len2 = ref2.length; n < len2; j = ++n) {
        line = ref2[j];
        if (!(line.dirty || force)) {
          continue;
        }
        out = "";
        if (j === this.y + this.shift && !this.cursorHidden) {
          x = this.x;
        } else {
          x = -Infinity;
        }
        attr = this.cloneAttr(this.defAttr);
        skipnext = false;
        for (i = o = 0, ref3 = this.cols - 1; 0 <= ref3 ? o <= ref3 : o >= ref3; i = 0 <= ref3 ? ++o : --o) {
          data = line.chars[i];
          if (data.html) {
            out += data.html;
            break;
          }
          if (skipnext) {
            skipnext = false;
            continue;
          }
          ch = data.ch;
          if (!this.equalAttr(data, attr)) {
            if (!this.equalAttr(attr, this.defAttr)) {
              out += "</span>";
            }
            if (!this.equalAttr(data, this.defAttr)) {
              classes = [];
              styles = [];
              out += "<span ";
              if (data.bold) {
                classes.push("bold");
              }
              if (data.underline) {
                classes.push("underline");
              }
              if (data.blink === 1) {
                classes.push("blink");
              }
              if (data.blink === 2) {
                classes.push("blink-fast");
              }
              if (data.inverse) {
                classes.push("reverse-video");
              }
              if (data.invisible) {
                classes.push("invisible");
              }
              if (data.italic) {
                classes.push("italic");
              }
              if (data.faint) {
                classes.push("faint");
              }
              if (data.crossed) {
                classes.push("crossed");
              }
              if (typeof data.fg === 'number') {
                fg = data.fg;
                if (data.bold && fg < 8) {
                  fg += 8;
                }
                classes.push("fg-color-" + fg);
              }
              if (typeof data.fg === 'string') {
                styles.push("color: " + data.fg);
              }
              if (typeof data.bg === 'number') {
                classes.push("bg-color-" + data.bg);
              }
              if (typeof data.bg === 'string') {
                styles.push("background-color: " + data.bg);
              }
              out += "class=\"";
              out += classes.join(" ");
              out += "\"";
              if (styles.length) {
                out += " style=\"" + styles.join("; ") + "\"";
              }
              out += ">";
            }
          }
          if (i === x) {
            out += "<span class=\"" + (this.cursorState ? "reverse-video " : "") + "cursor\">";
          }
          if (ch.length > 1) {
            out += ch;
          } else {
            switch (ch) {
              case "&":
                out += "&amp;";
                break;
              case "<":
                out += "&lt;";
                break;
              case ">":
                out += "&gt;";
                break;
              default:
                if (ch === " ") {
                  out += '<span class="nbsp">\u2007</span>';
                } else if (ch <= " ") {
                  out += "&nbsp;";
                } else if (!this.forceWidth || ch <= "~") {
                  out += ch;
                } else if (("\uff00" < ch && ch < "\uffef")) {
                  skipnext = true;
                  out += "<span style=\"display: inline-block; width: " + (2 * this.charSize.width) + "px\">" + ch + "</span>";
                } else {
                  out += "<span style=\"display: inline-block; width: " + this.charSize.width + "px\">" + ch + "</span>";
                }
            }
          }
          if (i === x) {
            out += "</span>";
          }
          attr = data;
        }
        if (!this.equalAttr(attr, this.defAttr)) {
          out += "</span>";
        }
<<<<<<< HEAD
        if (!(j === this.y + this.shift || (data != null ? data.html : void 0))) {
          out = this.linkify(out);
        }
=======
>>>>>>> 15ebdf69
        if (line.wrap) {
          out += '\u23CE';
        }
        if (line.extra) {
          out += '<span class="extra">' + line.extra + '</span>';
        }
        if (this.children[j]) {
          this.children[j].innerHTML = out;
          modified.push(this.children[j]);
          if (x !== -Infinity) {
            this.children[j].classList.add('active');
          }
          if (line.extra) {
            this.children[j].classList.add('extended');
          }
        } else {
          cls = ['line'];
          if (x !== -Infinity) {
            cls.push('active');
          }
          if (line.extra) {
            cls.push('extended');
          }
          newOut += "<div class=\"" + (cls.join(' ')) + "\">" + out + "</div>";
        }
        this.screen[j].dirty = false;
      }
      if (newOut !== '') {
        group = this.document.createElement('div');
        group.className = 'group';
        group.innerHTML = newOut;
        modified.push(group);
        this.body.appendChild(group);
        this.screen = this.screen.slice(-this.rows);
        this.shift = 0;
        lines = document.querySelectorAll('.line');
        if (lines.length > this.scrollback) {
          ref4 = Array.prototype.slice.call(lines, 0, lines.length - this.scrollback);
          for (q = 0, len3 = ref4.length; q < len3; q++) {
            line = ref4[q];
            line.remove();
          }
          ref5 = document.querySelectorAll('.group:empty');
          for (u = 0, len4 = ref5.length; u < len4; u++) {
            group = ref5[u];
            group.remove();
          }
          lines = document.querySelectorAll('.line');
        }
        this.children = Array.prototype.slice.call(lines, -this.rows);
      }
      this.nativeScrollTo();
      return this.emit('change', modified);
    };

    Terminal.prototype._cursorBlink = function() {
      var cursor;
      this.cursorState ^= 1;
      cursor = this.body.querySelector(".cursor");
      if (!cursor) {
        return;
      }
      if (cursor.classList.contains("reverse-video")) {
        return cursor.classList.remove("reverse-video");
      } else {
        return cursor.classList.add("reverse-video");
      }
    };

    Terminal.prototype.showCursor = function() {
      if (!this.cursorState) {
        this.cursorState = 1;
        this.screen[this.y + this.shift].dirty = true;
        return this.refresh();
      }
    };

    Terminal.prototype.startBlink = function() {
      if (!this.cursorBlink) {
        return;
      }
      this._blinker = (function(_this) {
        return function() {
          return _this._cursorBlink();
        };
      })(this);
      return this.t_blink = setInterval(this._blinker, 500);
    };

    Terminal.prototype.refreshBlink = function() {
      if (!this.cursorBlink) {
        return;
      }
      clearInterval(this.t_blink);
      return this.t_blink = setInterval(this._blinker, 500);
    };

    Terminal.prototype.scroll = function() {
      var i, k, ref, ref1, results;
      if (this.normal || this.scrollTop !== 0 || this.scrollBottom !== this.rows - 1) {
        this.screen.splice(this.shift + this.scrollBottom + 1, 0, this.blankLine());
        this.screen.splice(this.shift + this.scrollTop, 1);
        results = [];
        for (i = k = ref = this.scrollTop, ref1 = this.scrollBottom; ref <= ref1 ? k <= ref1 : k >= ref1; i = ref <= ref1 ? ++k : --k) {
          results.push(this.screen[i + this.shift].dirty = true);
        }
        return results;
      } else {
        this.screen.push(this.blankLine());
        return this.shift++;
      }
    };

    Terminal.prototype.unscroll = function() {
      var i, k, ref, ref1, results;
      this.screen.splice(this.shift + this.scrollTop, 0, this.blankLine(true));
      this.screen.splice(this.shift + this.scrollBottom + 1, 1);
      results = [];
      for (i = k = ref = this.scrollTop, ref1 = this.scrollBottom; ref <= ref1 ? k <= ref1 : k >= ref1; i = ref <= ref1 ? ++k : --k) {
        results.push(this.screen[i + this.shift].dirty = true);
      }
      return results;
    };

    Terminal.prototype.nativeScrollTo = function(scroll) {
      if (scroll == null) {
        scroll = 2000000000;
      }
      if (this.scrollLock) {
        return;
      }
      return window.scrollTo(0, scroll);
    };

    Terminal.prototype.scrollDisplay = function(disp) {
      return this.nativeScrollTo(window.scrollY + disp * this.charSize.height);
    };

    Terminal.prototype.nextLine = function() {
      this.y++;
      if (this.y > this.scrollBottom) {
        this.y--;
        return this.scroll();
      }
    };

    Terminal.prototype.prevLine = function() {
      this.y--;
      if (this.y < this.scrollTop) {
        this.y++;
        return this.unscroll();
      }
    };

    Terminal.prototype.write = function(data) {
      var attr, b64, c, ch, content, cs, i, k, l, len, line, m, mime, num, pt, ref, ref1, ref2, ref3, safe, type, valid, x, y;
      i = 0;
      l = data.length;
      while (i < l) {
        ch = data.charAt(i);
        switch (this.state) {
          case State.normal:
            switch (ch) {
              case "\x07":
                this.bell();
                break;
              case "\n":
              case "\x0b":
              case "\x0c":
                if (this.horizontalWrap) {
                  this.screen[this.y + this.shift].extra += ch;
                } else {
                  this.screen[this.y + this.shift].dirty = true;
                  this.nextLine();
                }
                break;
              case "\r":
                if (!this.horizontalWrap) {
                  this.x = 0;
                }
                break;
              case "\b":
                if (this.x >= this.cols) {
                  this.x--;
                }
                if (this.x > 0) {
                  this.x--;
                }
                break;
              case "\t":
                this.x = this.nextStop();
                break;
              case "\x0e":
                this.setgLevel(1);
                break;
              case "\x0f":
                this.setgLevel(0);
                break;
              case "\x1b":
                this.state = State.escaped;
                break;
              default:
                if (("\u0300" <= ch && ch <= "\u036F") || ("\u1AB0" <= ch && ch <= "\u1AFF") || ("\u1DC0" <= ch && ch <= "\u1DFF") || ("\u20D0" <= ch && ch <= "\u20FF") || ("\uFE20" <= ch && ch <= "\uFE2F")) {
                  x = this.x;
                  y = this.y + this.shift;
                  if (this.x > 0) {
                    x -= 1;
                  } else if (this.y > 0) {
                    y -= 1;
                    x = this.cols - 1;
                  } else {
                    break;
                  }
                  this.screen[y].chars[x].ch += ch;
                  break;
                }
                if (ch >= " ") {
                  if ((ref = this.charset) != null ? ref[ch] : void 0) {
                    ch = this.charset[ch];
                  }
                  if (this.x >= this.cols) {
                    if (this.horizontalWrap) {
                      this.screen[this.y + this.shift].extra += ch;
                    } else {
                      if (this.autowrap) {
                        this.screen[this.y + this.shift].wrap = true;
                        this.nextLine();
                      }
                      this.x = 0;
                    }
                  }
                  this.putChar(ch);
                  this.x++;
                  if (this.forceWidth && ("\uff00" < ch && ch < "\uffef")) {
                    if (this.cols < 2 || this.x >= this.cols) {
                      this.putChar(" ");
                      break;
                    }
                    this.putChar(" ");
                    this.x++;
                  }
                }
            }
            break;
          case State.escaped:
            switch (ch) {
              case "[":
                this.params = [];
                this.currentParam = 0;
                this.state = State.csi;
                break;
              case "]":
                this.params = [];
                this.currentParam = 0;
                this.state = State.osc;
                break;
              case "P":
                this.params = [];
                this.currentParam = 0;
                this.state = State.dcs;
                break;
              case "_":
                this.state = State.ignore;
                break;
              case "^":
                this.state = State.ignore;
                break;
              case "c":
                this.clearScrollback();
                this.reset();
                break;
              case "E":
                this.x = 0;
                this.index();
                break;
              case "D":
                this.index();
                break;
              case "M":
                this.reverseIndex();
                break;
              case "%":
                this.setgLevel(0);
                this.setgCharset(0, Terminal.prototype.charsets.US);
                this.state = State.normal;
                i++;
                break;
              case "(":
              case ")":
              case "*":
              case "+":
              case "-":
              case ".":
                switch (ch) {
                  case "(":
                    this.gcharset = 0;
                    break;
                  case ")":
                  case "-":
                    this.gcharset = 1;
                    break;
                  case "*":
                  case ".":
                    this.gcharset = 2;
                    break;
                  case "+":
                    this.gcharset = 3;
                }
                this.state = State.charset;
                break;
              case "/":
                this.gcharset = 3;
                this.state = State.charset;
                i--;
                break;
              case "n":
                this.setgLevel(2);
                break;
              case "o":
                this.setgLevel(3);
                break;
              case "|":
                this.setgLevel(3);
                break;
              case "}":
                this.setgLevel(2);
                break;
              case "~":
                this.setgLevel(1);
                break;
              case "7":
                this.saveCursor();
                this.state = State.normal;
                break;
              case "8":
                this.restoreCursor();
                this.state = State.normal;
                break;
              case "#":
                this.state = State.normal;
                i++;
                num = data.charAt(i);
                switch (num) {
                  case "3":
                    break;
                  case "4":
                    break;
                  case "5":
                    break;
                  case "6":
                    break;
                  case "8":
                    ref1 = this.screen;
                    for (k = 0, len = ref1.length; k < len; k++) {
                      line = ref1[k];
                      line.dirty = true;
                      for (c = m = 0, ref2 = line.chars.length; 0 <= ref2 ? m <= ref2 : m >= ref2; c = 0 <= ref2 ? ++m : --m) {
                        line.chars[c] = this.cloneAttr(this.curAttr, "E");
                      }
                    }
                    this.x = this.y = 0;
                }
                break;
              case "H":
                this.tabSet();
                break;
              case "=":
                this.applicationKeypad = true;
                this.state = State.normal;
                break;
              case ">":
                this.applicationKeypad = false;
                this.state = State.normal;
                break;
              default:
                this.state = State.normal;
                console.log("Unknown ESC control:", ch);
            }
            break;
          case State.charset:
            switch (ch) {
              case "0":
                cs = Terminal.prototype.charsets.SCLD;
                break;
              case "A":
                cs = Terminal.prototype.charsets.UK;
                break;
              case "B":
                cs = Terminal.prototype.charsets.US;
                break;
              case "4":
                cs = Terminal.prototype.charsets.Dutch;
                break;
              case "C":
              case "5":
                cs = Terminal.prototype.charsets.Finnish;
                break;
              case "R":
                cs = Terminal.prototype.charsets.French;
                break;
              case "Q":
                cs = Terminal.prototype.charsets.FrenchCanadian;
                break;
              case "K":
                cs = Terminal.prototype.charsets.German;
                break;
              case "Y":
                cs = Terminal.prototype.charsets.Italian;
                break;
              case "E":
              case "6":
                cs = Terminal.prototype.charsets.NorwegianDanish;
                break;
              case "Z":
                cs = Terminal.prototype.charsets.Spanish;
                break;
              case "H":
              case "7":
                cs = Terminal.prototype.charsets.Swedish;
                break;
              case "=":
                cs = Terminal.prototype.charsets.Swiss;
                break;
              case "/":
                cs = Terminal.prototype.charsets.ISOLatin;
                i++;
                break;
              default:
                cs = Terminal.prototype.charsets.US;
            }
            this.setgCharset(this.gcharset, cs);
            this.gcharset = null;
            this.state = State.normal;
            break;
          case State.osc:
            if (ch === "\x1b" || ch === "\x07") {
              if (ch === "\x1b") {
                i++;
              }
              this.params.push(this.currentParam);
              switch (this.params[0]) {
                case 0:
                case 1:
                case 2:
                  if (this.params[1]) {
                    this.title = this.params[1] + " - ƸӜƷ butterfly";
                    this.handleTitle(this.title);
                  }
              }
              this.params = [];
              this.currentParam = 0;
              this.state = State.normal;
            } else {
              if (!this.params.length) {
                if (ch >= "0" && ch <= "9") {
                  this.currentParam = this.currentParam * 10 + ch.charCodeAt(0) - 48;
                } else if (ch === ";") {
                  this.params.push(this.currentParam);
                  this.currentParam = "";
                }
              } else {
                this.currentParam += ch;
              }
            }
            break;
          case State.csi:
            if (ch === "?" || ch === ">" || ch === "!") {
              this.prefix = ch;
              break;
            }
            if (ch >= "0" && ch <= "9") {
              this.currentParam = this.currentParam * 10 + ch.charCodeAt(0) - 48;
              break;
            }
            if (ch === "$" || ch === "\"" || ch === " " || ch === "'") {
              break;
            }
            if (ch <= " " || ch >= "~") {
              if (ch === '\b') {
                this.currentParam = (this.currentParam / 10) & 1;
              }
              if (ch === '\r') {
                this.x = 0;
              }
              if (["\n", "\x0b", "\x0c"].indexOf(ch) >= 0) {
                this.screen[this.y + this.shift].dirty = true;
                this.nextLine();
              }
              break;
            }
            this.params.push(this.currentParam);
            this.currentParam = 0;
            if (ch === ";") {
              break;
            }
            this.state = State.normal;
            switch (ch) {
              case "A":
                this.cursorUp(this.params);
                break;
              case "B":
                this.cursorDown(this.params);
                break;
              case "C":
                this.cursorForward(this.params);
                break;
              case "D":
                this.cursorBackward(this.params);
                break;
              case "H":
                this.cursorPos(this.params);
                break;
              case "J":
                this.eraseInDisplay(this.params);
                break;
              case "K":
                this.eraseInLine(this.params);
                break;
              case "m":
                if (!this.prefix) {
                  this.charAttributes(this.params);
                }
                break;
              case "n":
                this.deviceStatus(this.params);
                break;
              case "@":
                this.insertChars(this.params);
                break;
              case "E":
                this.cursorNextLine(this.params);
                break;
              case "F":
                this.cursorPrecedingLine(this.params);
                break;
              case "G":
                this.cursorCharAbsolute(this.params);
                break;
              case "L":
                this.insertLines(this.params);
                break;
              case "M":
                this.deleteLines(this.params);
                break;
              case "P":
                this.deleteChars(this.params);
                break;
              case "X":
                this.eraseChars(this.params);
                break;
              case "`":
                this.charPosAbsolute(this.params);
                break;
              case "a":
                this.HPositionRelative(this.params);
                break;
              case "c":
                this.sendDeviceAttributes(this.params);
                break;
              case "d":
                this.linePosAbsolute(this.params);
                break;
              case "e":
                this.VPositionRelative(this.params);
                break;
              case "f":
                this.HVPosition(this.params);
                break;
              case "h":
                this.setMode(this.params);
                break;
              case "l":
                this.resetMode(this.params);
                break;
              case "r":
                this.setScrollRegion(this.params);
                break;
              case "s":
                this.saveCursor(this.params);
                break;
              case "u":
                this.restoreCursor(this.params);
                break;
              case "I":
                this.cursorForwardTab(this.params);
                break;
              case "S":
                this.scrollUp(this.params);
                break;
              case "T":
                if (this.params.length < 2 && !this.prefix) {
                  this.scrollDown(this.params);
                }
                break;
              case "Z":
                this.cursorBackwardTab(this.params);
                break;
              case "b":
                this.repeatPrecedingCharacter(this.params);
                break;
              case "g":
                this.tabClear(this.params);
                break;
              case "p":
                if (this.prefix === '!') {
                  this.softReset(this.params);
                }
                break;
              default:
                console.error("Unknown CSI code: %s (%d).", ch, ch.charCodeAt(0));
            }
            this.prefix = "";
            break;
          case State.dcs:
            if (ch === "\x1b" || ch === "\x07") {
              if (ch === "\x1b") {
                i++;
              }
              switch (this.prefix) {
                case "":
                  pt = this.currentParam;
                  if (pt[0] !== ';') {
                    console.error("Unknown DECUDK: " + pt);
                    break;
                  }
                  pt = pt.slice(1);
                  ref3 = pt.split('|', 2), type = ref3[0], content = ref3[1];
                  if (!content) {
                    console.error("No type for inline DECUDK: " + pt);
                    break;
                  }
                  switch (type) {
                    case "HTML":
                      safe = html_sanitize(content, function(l) {
                        return l;
                      });
                      attr = this.cloneAttr(this.curAttr);
                      attr.html = "<div class=\"inline-html\">" + safe + "</div>";
                      this.screen[this.y + this.shift].chars[this.x] = attr;
                      this.resetLine(this.screen[this.y + this.shift]);
                      this.nextLine();
                      break;
                    case "IMAGE":
                      content = encodeURI(content);
                      if (content.indexOf(';')) {
                        mime = content.slice(0, content.indexOf(';'));
                        b64 = content.slice(content.indexOf(';') + 1);
                      } else {
                        mime = 'image';
                        b64 = content;
                      }
                      attr = this.cloneAttr(this.curAttr);
                      attr.html = "<img class=\"inline-image\" src=\"data:" + mime + ";base64," + b64 + "\" />";
                      this.screen[this.y + this.shift].chars[this.x] = attr;
                      this.resetLine(this.screen[this.y + this.shift]);
                      break;
                    case "PROMPT":
                      this.send(content);
                      break;
                    case "TEXT":
                      l += content.length;
                      data = data.slice(0, i + 1) + content + data.slice(i + 1);
                      break;
                    default:
                      console.error("Unknown type " + type + " for DECUDK");
                  }
                  break;
                case "$q":
                  pt = this.currentParam;
                  valid = false;
                  switch (pt) {
                    case "\"q":
                      pt = "0\"q";
                      break;
                    case "\"p":
                      pt = "61\"p";
                      break;
                    case "r":
                      pt = "" + (this.scrollTop + 1) + ";" + (this.scrollBottom + 1) + "r";
                      break;
                    case "m":
                      pt = "0m";
                      break;
                    default:
                      console.error("Unknown DCS Pt: %s.", pt);
                      pt = "";
                  }
                  this.send("\x1bP" + +valid + "$r" + pt + "\x1b\\");
                  break;
                case "+q":
                  pt = this.currentParam;
                  valid = false;
                  this.send("\x1bP" + +valid + "+r" + pt + "\x1b\\");
                  break;
                default:
                  console.error("Unknown DCS prefix: %s.", this.prefix);
              }
              this.currentParam = 0;
              this.prefix = "";
              this.state = State.normal;
            } else if (!this.currentParam) {
              if (!this.prefix && ch !== "$" && ch !== "+") {
                this.currentParam = ch;
              } else if (this.prefix.length === 2) {
                this.currentParam = ch;
              } else {
                this.prefix += ch;
              }
            } else {
              this.currentParam += ch;
            }
            break;
          case State.ignore:
            if (ch === "\x1b" || ch === "\x07") {
              if (ch === "\x1b") {
                i++;
              }
              this.state = State.normal;
            }
        }
        i++;
      }
      this.screen[this.y + this.shift].dirty = true;
      return this.refresh();
    };

    Terminal.prototype.writeln = function(data) {
      return this.write(data + "\r\n");
    };

    Terminal.prototype.keyDown = function(ev) {
      var key, ref;
      if (ev.keyCode > 15 && ev.keyCode < 19) {
        return true;
      }
      if (ev.keyCode === 19) {
        this.body.classList.add('stopped');
        this.out('\x03');
        this.ws.shell.close();
        return false;
      }
      if ((ev.shiftKey || ev.ctrlKey) && ev.keyCode === 45) {
        return true;
      }
      if ((ev.shiftKey && ev.ctrlKey) && ((ref = ev.keyCode) === 67 || ref === 86)) {
        return true;
      }
      if (ev.altKey && ev.keyCode === 90 && !this.skipNextKey) {
        this.skipNextKey = true;
        this.body.classList.add('skip');
        return cancel(ev);
      }
      if (this.skipNextKey) {
        this.skipNextKey = false;
        this.body.classList.remove('skip');
        return true;
      }
      switch (ev.keyCode) {
        case 8:
          key = ev.altKey ? "\x1b" : "";
          if (ev.shiftKey) {
            key += "\x08";
            break;
          }
          key += "\x7f";
          break;
        case 9:
          if (ev.shiftKey) {
            key = "\x1b[Z";
            break;
          }
          key = "\t";
          break;
        case 13:
          key = "\r";
          break;
        case 27:
          key = "\x1b";
          break;
        case 37:
          if (this.applicationCursor) {
            key = "\x1bOD";
            break;
          }
          key = "\x1b[D";
          break;
        case 39:
          if (this.applicationCursor) {
            key = "\x1bOC";
            break;
          }
          key = "\x1b[C";
          break;
        case 38:
          if (this.applicationCursor) {
            key = "\x1bOA";
            break;
          }
          if (ev.ctrlKey) {
            this.scrollDisplay(-1);
            return cancel(ev);
          } else {
            key = "\x1b[A";
          }
          break;
        case 40:
          if (this.applicationCursor) {
            key = "\x1bOB";
            break;
          }
          if (ev.ctrlKey) {
            this.scrollDisplay(1);
            return cancel(ev);
          } else {
            key = "\x1b[B";
          }
          break;
        case 46:
          key = "\x1b[3~";
          break;
        case 45:
          key = "\x1b[2~";
          break;
        case 36:
          if (this.applicationKeypad) {
            key = "\x1bOH";
            break;
          }
          key = "\x1b[H";
          break;
        case 35:
          if (this.applicationKeypad) {
            key = "\x1bOF";
            break;
          }
          key = "\x1b[F";
          break;
        case 33:
          if (ev.shiftKey) {
            if (ev.ctrlKey) {
              break;
            }
            this.scrollDisplay(-(this.rows - 1));
            return cancel(ev);
          } else {
            key = "\x1b[5~";
          }
          break;
        case 34:
          if (ev.shiftKey) {
            if (ev.ctrlKey) {
              break;
            }
            this.scrollDisplay(this.rows - 1);
            return cancel(ev);
          } else {
            key = "\x1b[6~";
          }
          break;
        case 112:
          key = "\x1bOP";
          break;
        case 113:
          key = "\x1bOQ";
          break;
        case 114:
          key = "\x1bOR";
          break;
        case 115:
          key = "\x1bOS";
          break;
        case 116:
          key = "\x1b[15~";
          break;
        case 117:
          key = "\x1b[17~";
          break;
        case 118:
          key = "\x1b[18~";
          break;
        case 119:
          key = "\x1b[19~";
          break;
        case 120:
          key = "\x1b[20~";
          break;
        case 121:
          key = "\x1b[21~";
          break;
        case 122:
          key = "\x1b[23~";
          break;
        case 123:
          key = "\x1b[24~";
          break;
        case 145:
          this.scrollLock = !this.scrollLock;
          if (this.scrollLock) {
            this.body.classList.add('locked');
          } else {
            this.body.classList.remove('locked');
          }
          return cancel(ev);
        default:
          if (ev.ctrlKey) {
            if (ev.keyCode >= 65 && ev.keyCode <= 90) {
              key = String.fromCharCode(ev.keyCode - 64);
            } else if (ev.keyCode === 32) {
              key = String.fromCharCode(0);
            } else if (ev.keyCode >= 51 && ev.keyCode <= 55) {
              key = String.fromCharCode(ev.keyCode - 51 + 27);
            } else if (ev.keyCode === 56) {
              key = String.fromCharCode(127);
            } else if (ev.keyCode === 219) {
              key = String.fromCharCode(27);
            } else {
              if (ev.keyCode === 221) {
                key = String.fromCharCode(29);
              }
            }
          } else if ((ev.altKey && indexOf.call(navigator.platform, 'Mac') < 0) || (ev.metaKey && indexOf.call(navigator.platform, 'Mac') >= 0)) {
            if (ev.keyCode >= 65 && ev.keyCode <= 90) {
              key = "\x1b" + String.fromCharCode(ev.keyCode + 32);
            } else if (ev.keyCode === 192) {
              key = "\x1b`";
            } else {
              if (ev.keyCode >= 48 && ev.keyCode <= 57) {
                key = "\x1b" + (ev.keyCode - 48);
              }
            }
          }
      }
      if (ev.keyCode >= 37 && ev.keyCode <= 40) {
        if (ev.ctrlKey) {
          key = key.slice(0, -1) + "1;5" + key.slice(-1);
        } else if (ev.altKey) {
          key = key.slice(0, -1) + "1;3" + key.slice(-1);
        } else if (ev.shiftKey) {
          key = key.slice(0, -1) + "1;4" + key.slice(-1);
        }
      }
      if (!key) {
        return true;
      }
      this.showCursor();
      this.send(key);
      return cancel(ev);
    };

    Terminal.prototype.setgLevel = function(g) {
      this.glevel = g;
      return this.charset = this.charsets[g];
    };

    Terminal.prototype.setgCharset = function(g, charset) {
      this.charsets[g] = charset;
      if (this.glevel === g) {
        return this.charset = charset;
      }
    };

    Terminal.prototype.keyPress = function(ev) {
      var key, ref;
      if (this.skipNextKey === false) {
        this.skipNextKey = null;
        return true;
      }
      if (ev.keyCode > 15 && ev.keyCode < 19) {
        return true;
      }
      if ((ev.shiftKey || ev.ctrlKey) && ev.keyCode === 45) {
        return true;
      }
      if ((ev.shiftKey && ev.ctrlKey) && ((ref = ev.keyCode) === 67 || ref === 86)) {
        return true;
      }
      cancel(ev);
      if (ev.charCode) {
        key = ev.charCode;
      } else if (ev.which == null) {
        key = ev.keyCode;
      } else if (ev.which !== 0 && ev.charCode !== 0) {
        key = ev.which;
      } else {
        return false;
      }
      if (!key || ev.ctrlKey || ev.altKey || ev.metaKey) {
        return false;
      }
      key = String.fromCharCode(key);
      this.showCursor();
      this.send(key);
      return false;
    };

    Terminal.prototype.bell = function(cls) {
      if (cls == null) {
        cls = "bell";
      }
      if (!this.visualBell) {
        return;
      }
      this.body.classList.add(cls);
      return this.t_bell = setTimeout(((function(_this) {
        return function() {
          return _this.body.classList.remove(cls);
        };
      })(this)), this.visualBell);
    };

    Terminal.prototype.resize = function(x, y, notif) {
      var el, h, i, j, line, oldCols, oldRows, px, w;
      if (x == null) {
        x = null;
      }
      if (y == null) {
        y = null;
      }
      if (notif == null) {
        notif = false;
      }
      oldCols = this.cols;
      oldRows = this.rows;
      this.computeCharSize();
      w = this.body.clientWidth;
      h = this.html.clientHeight - (this.html.offsetHeight - this.html.scrollHeight);
      this.cols = x || Math.floor(w / this.charSize.width);
      this.rows = y || Math.floor(h / this.charSize.height);
      px = h % this.charSize.height;
      this.body.style['padding-bottom'] = px + "px";
      this.cols = Math.max(1, this.cols);
      this.rows = Math.max(1, this.rows);
      this.nativeScrollTo();
      if ((!x && !y) && oldCols === this.cols && oldRows === this.rows) {
        return;
      }
      if (!notif) {
        this.ctl(JSON.stringify({
          cmd: 'size',
          cols: this.cols,
          rows: this.rows
        }));
      }
      if (oldCols < this.cols) {
        i = this.screen.length;
        while (i--) {
          while (this.screen[i].chars.length < this.cols) {
            this.screen[i].chars.push(this.defAttr);
          }
          this.screen[i].wrap = false;
        }
      } else if (oldCols > this.cols) {
        i = this.screen.length;
        while (i--) {
          while (this.screen[i].chars.length > this.cols) {
            this.screen[i].chars.pop();
          }
        }
      }
      this.setupStops(oldCols);
      j = oldRows;
      if (j < this.rows) {
        el = this.body;
        while (j++ < this.rows) {
          if (this.screen.length < this.rows) {
            this.screen.push(this.blankLine());
          }
          if (this.children.length < this.rows) {
            line = this.document.createElement("div");
            line.className = 'line';
            el.appendChild(line);
            this.children.push(line);
          }
        }
      } else if (j > this.rows) {
        while (j-- > this.rows) {
          if (this.screen.length > this.rows) {
            this.screen.pop();
          }
          if (this.children.length > this.rows) {
            el = this.children.pop();
            if (el != null) {
              el.parentNode.removeChild(el);
            }
          }
        }
      }
      if (this.normal) {
        if (oldCols < this.cols) {
          i = this.normal.screen.length;
          while (i--) {
            while (this.normal.screen[i].chars.length < this.cols) {
              this.normal.screen[i].chars.push(this.defAttr);
            }
            this.normal.screen[i].wrap = false;
          }
        } else if (oldCols > this.cols) {
          i = this.normal.screen.length;
          while (i--) {
            while (this.normal.screen[i].chars.length > this.cols) {
              this.normal.screen[i].chars.pop();
            }
          }
        }
        j = oldRows;
        if (j < this.rows) {
          while (j++ < this.rows) {
            if (this.normal.screen.length < this.rows) {
              this.normal.screen.push(this.blankLine());
            }
          }
        } else if (j > this.rows) {
          while (j-- > this.rows) {
            if (this.normal.screen.length > this.rows) {
              this.normal.screen.pop();
            }
          }
        }
      }
      if (this.y >= this.rows) {
        this.y = this.rows - 1;
      }
      if (this.x >= this.cols) {
        this.x = this.cols - 1;
      }
      this.scrollTop = 0;
      this.scrollBottom = this.rows - 1;
      this.refresh(true);
      if (!notif && (x || y)) {
        return this.reset();
      }
    };

    Terminal.prototype.resizeWindowPlease = function(cols) {
      var margin, width;
      margin = window.innerWidth - this.body.clientWidth;
      width = cols * this.charSize.width + margin;
      return resizeTo(width, window.innerHeight);
    };

    Terminal.prototype.setupStops = function(i) {
      var results;
      if (i != null) {
        if (!this.tabs[i]) {
          i = this.prevStop(i);
        }
      } else {
        this.tabs = {};
        i = 0;
      }
      results = [];
      while (i < this.cols) {
        this.tabs[i] = true;
        results.push(i += 8);
      }
      return results;
    };

    Terminal.prototype.prevStop = function(x) {
      if (x == null) {
        x = this.x;
      }
      while (!this.tabs[--x] && x > 0) {
        1;
      }
      if (x >= this.cols) {
        return this.cols - 1;
      } else {
        if (x < 0) {
          return 0;
        } else {
          return x;
        }
      }
    };

    Terminal.prototype.nextStop = function(x) {
      if (x == null) {
        x = this.x;
      }
      while (!this.tabs[++x] && x < this.cols) {
        1;
      }
      if (x >= this.cols) {
        return this.cols - 1;
      } else {
        if (x < 0) {
          return 0;
        } else {
          return x;
        }
      }
    };

    Terminal.prototype.eraseRight = function(x, y) {
      var line;
      line = this.screen[y + this.shift].chars;
      while (x < this.cols) {
        line[x] = this.eraseAttr();
        x++;
      }
      return this.resetLine(this.screen[y + this.shift]);
    };

    Terminal.prototype.eraseLeft = function(x, y) {
      x++;
      while (x--) {
        this.screen[y + this.shift].chars[x] = this.eraseAttr();
      }
      return this.resetLine(this.screen[y + this.shift]);
    };

    Terminal.prototype.eraseLine = function(y) {
      return this.eraseRight(0, y);
    };

    Terminal.prototype.resetLine = function(l) {
      l.dirty = true;
      l.wrap = false;
      return l.extra = '';
    };

    Terminal.prototype.blankLine = function(cur, dirty) {
      var attr, i, line;
      if (cur == null) {
        cur = false;
      }
      if (dirty == null) {
        dirty = true;
      }
      attr = (cur ? this.eraseAttr() : this.defAttr);
      line = [];
      i = 0;
      while (i < this.cols) {
        line[i] = attr;
        i++;
      }
      return {
        chars: line,
        dirty: dirty,
        wrap: false,
        extra: ''
      };
    };

    Terminal.prototype.ch = function(cur) {
      if (cur) {
        return this.eraseAttr();
      } else {
        return this.defAttr;
      }
    };

    Terminal.prototype.isterm = function(term) {
      return ("" + this.termName).indexOf(term) === 0;
    };

    Terminal.prototype.send = function(data) {
      return this.out(data);
    };

    Terminal.prototype.handleTitle = function(title) {
      return document.title = title;
    };

    Terminal.prototype.index = function() {
      this.nextLine();
      return this.state = State.normal;
    };

    Terminal.prototype.reverseIndex = function() {
      this.prevLine();
      return this.state = State.normal;
    };

    Terminal.prototype.reset = function() {
      this.resetVars();
      return this.refresh(true);
    };

    Terminal.prototype.clearScrollback = function() {
      var group, k, len, len1, line, lines, m, ref, ref1;
      lines = document.querySelectorAll('.line');
      if (lines.length > this.rows) {
        ref = Array.prototype.slice.call(lines, 0, lines.length - this.rows);
        for (k = 0, len = ref.length; k < len; k++) {
          line = ref[k];
          line.remove();
        }
        ref1 = document.querySelectorAll('.group:empty');
        for (m = 0, len1 = ref1.length; m < len1; m++) {
          group = ref1[m];
          group.remove();
        }
        lines = document.querySelectorAll('.line');
      }
      return this.children = Array.prototype.slice.call(lines, -this.rows);
    };

    Terminal.prototype.tabSet = function() {
      this.tabs[this.x] = true;
      return this.state = State.normal;
    };

    Terminal.prototype.cursorUp = function(params) {
      var param;
      param = params[0];
      if (param < 1) {
        param = 1;
      }
      this.y -= param;
      if (this.y < 0) {
        return this.y = 0;
      }
    };

    Terminal.prototype.cursorDown = function(params) {
      var param;
      param = params[0];
      if (param < 1) {
        param = 1;
      }
      this.y += param;
      if (this.y >= this.rows) {
        return this.y = this.rows - 1;
      }
    };

    Terminal.prototype.cursorForward = function(params) {
      var param;
      param = params[0];
      if (param < 1) {
        param = 1;
      }
      this.x += param;
      if (this.x >= this.cols) {
        return this.x = this.cols - 1;
      }
    };

    Terminal.prototype.cursorBackward = function(params) {
      var param;
      param = params[0];
      if (param < 1) {
        param = 1;
      }
      this.x -= param;
      if (this.x < 0) {
        return this.x = 0;
      }
    };

    Terminal.prototype.cursorPos = function(params) {
      var col, row;
      row = params[0] - 1;
      if (params.length >= 2) {
        col = params[1] - 1;
      } else {
        col = 0;
      }
      if (row < 0) {
        row = 0;
      } else {
        if (row >= this.rows) {
          row = this.rows - 1;
        }
      }
      if (col < 0) {
        col = 0;
      } else {
        if (col >= this.cols) {
          col = this.cols - 1;
        }
      }
      this.x = col;
      return this.y = row + (this.originMode ? this.scrollTop : 0);
    };

    Terminal.prototype.eraseInDisplay = function(params) {
      var j, results, results1, results2;
      switch (params[0]) {
        case 0:
          this.eraseRight(this.x, this.y);
          j = this.y + 1;
          results = [];
          while (j < this.rows) {
            this.eraseLine(j);
            results.push(j++);
          }
          return results;
          break;
        case 1:
          this.eraseLeft(this.x, this.y);
          j = this.y;
          results1 = [];
          while (j--) {
            results1.push(this.eraseLine(j));
          }
          return results1;
          break;
        case 2:
          j = this.rows;
          results2 = [];
          while (j--) {
            results2.push(this.eraseLine(j));
          }
          return results2;
      }
    };

    Terminal.prototype.eraseInLine = function(params) {
      switch (params[0]) {
        case 0:
          return this.eraseRight(this.x, this.y);
        case 1:
          return this.eraseLeft(this.x, this.y);
        case 2:
          return this.eraseLine(this.y);
      }
    };

    Terminal.prototype.charAttributes = function(params) {
      var i, l, p, results;
      if (params.length === 1 && params[0] === 0) {
        this.curAttr = this.cloneAttr(this.defAttr);
        return;
      }
      l = params.length;
      i = 0;
      results = [];
      while (i < l) {
        p = params[i];
        if (p >= 30 && p <= 37) {
          this.curAttr.fg = p - 30;
        } else if (p >= 40 && p <= 47) {
          this.curAttr.bg = p - 40;
        } else if (p >= 90 && p <= 97) {
          p += 8;
          this.curAttr.fg = p - 90;
        } else if (p >= 100 && p <= 107) {
          p += 8;
          this.curAttr.bg = p - 100;
        } else if (p === 0) {
          this.curAttr = this.cloneAttr(this.defAttr);
        } else if (p === 1) {
          this.curAttr.bold = true;
        } else if (p === 2) {
          this.curAttr.faint = true;
        } else if (p === 3) {
          this.curAttr.italic = true;
        } else if (p === 4) {
          this.curAttr.underline = true;
        } else if (p === 5) {
          this.curAttr.blink = 1;
        } else if (p === 6) {
          this.curAttr.blink = 2;
        } else if (p === 7) {
          this.curAttr.inverse = true;
        } else if (p === 8) {
          this.curAttr.invisible = true;
        } else if (p === 9) {
          this.curAttr.crossed = true;
        } else if (p === 10) {
          void 0;
        } else if (p === 21) {
          this.curAttr.bold = false;
        } else if (p === 22) {
          this.curAttr.bold = false;
          this.curAttr.faint = false;
        } else if (p === 23) {
          this.curAttr.italic = false;
        } else if (p === 24) {
          this.curAttr.underline = false;
        } else if (p === 25) {
          this.curAttr.blink = false;
        } else if (p === 27) {
          this.curAttr.inverse = false;
        } else if (p === 28) {
          this.curAttr.invisible = false;
        } else if (p === 29) {
          this.curAttr.crossed = false;
        } else if (p === 39) {
          this.curAttr.fg = 257;
        } else if (p === 49) {
          this.curAttr.bg = 256;
        } else if (p === 38) {
          if (params[i + 1] === 2) {
            i += 2;
            this.curAttr.fg = "rgb(" + params[i] + ", " + params[i + 1] + ", " + params[i + 2] + ")";
            i += 2;
          } else if (params[i + 1] === 5) {
            i += 2;
            this.curAttr.fg = params[i] & 0xff;
          }
        } else if (p === 48) {
          if (params[i + 1] === 2) {
            i += 2;
            this.curAttr.bg = "rgb(" + params[i] + ", " + params[i + 1] + ", " + params[i + 2] + ")";
            i += 2;
          } else if (params[i + 1] === 5) {
            i += 2;
            this.curAttr.bg = params[i] & 0xff;
          }
        } else if (p === 100) {
          this.curAttr.fg = 257;
          this.curAttr.bg = 256;
        } else {
          console.error("Unknown SGR attribute: %d.", p);
        }
        results.push(i++);
      }
      return results;
    };

    Terminal.prototype.deviceStatus = function(params) {
      var ref, ref1;
      if (!this.prefix) {
        switch (params[0]) {
          case 5:
            return this.send("\x1b[0n");
          case 6:
            return this.send("\x1b[" + (this.y + 1) + ";" + (this.x + 1) + "R");
        }
      } else if (this.prefix === "?") {
        if (params[0] === 6) {
          this.send("\x1b[?" + (this.y + 1) + ";" + (this.x + 1) + "R");
        }
        if (params[0] === 99) {
          if (((ref = navigator.geolocation) != null ? ref.getCurrentPosition : void 0) == null) {
            this.send('\x1b[?R');
            return;
          }
          return (ref1 = navigator.geolocation) != null ? ref1.getCurrentPosition((function(_this) {
            return function(position) {
              return _this.send("\x1b[?" + position.coords.latitude + ";" + position.coords.longitude + "R");
            };
          })(this), (function(_this) {
            return function(error) {
              return _this.send('\x1b[?R');
            };
          })(this)) : void 0;
        }
      }
    };

    Terminal.prototype.insertChars = function(params) {
      var j, param, row;
      param = params[0];
      if (param < 1) {
        param = 1;
      }
      row = this.y;
      j = this.x;
      while (param-- && j < this.cols) {
        this.screen[row + this.shift].chars.splice(j++, 0, [this.eraseAttr(), true]);
        this.screen[row + this.shift].chars.pop();
      }
      return this.screen[row + this.shift].dirty = true;
    };

    Terminal.prototype.cursorNextLine = function(params) {
      var param;
      param = params[0];
      if (param < 1) {
        param = 1;
      }
      this.y += param;
      if (this.y >= this.rows) {
        this.y = this.rows - 1;
      }
      return this.x = 0;
    };

    Terminal.prototype.cursorPrecedingLine = function(params) {
      var param;
      param = params[0];
      if (param < 1) {
        param = 1;
      }
      this.y -= param;
      if (this.y < 0) {
        this.y = 0;
      }
      return this.x = 0;
    };

    Terminal.prototype.cursorCharAbsolute = function(params) {
      var param;
      param = params[0];
      if (param < 1) {
        param = 1;
      }
      return this.x = param - 1;
    };

    Terminal.prototype.insertLines = function(params) {
      var i, k, param, ref, ref1, results;
      param = params[0];
      if (param < 1) {
        param = 1;
      }
      while (param--) {
        this.screen.splice(this.y + this.shift, 0, this.blankLine(true));
        this.screen.splice(this.scrollBottom + 1 + this.shift, 1);
      }
      results = [];
      for (i = k = ref = this.y + this.shift, ref1 = this.screen.length - 1; ref <= ref1 ? k <= ref1 : k >= ref1; i = ref <= ref1 ? ++k : --k) {
        results.push(this.screen[i].dirty = true);
      }
      return results;
    };

    Terminal.prototype.deleteLines = function(params) {
      var i, k, param, ref, ref1, results;
      param = params[0];
      if (param < 1) {
        param = 1;
      }
      while (param--) {
        this.screen.splice(this.scrollBottom + this.shift, 0, this.blankLine(true));
        this.screen.splice(this.y + this.shift, 1);
        if (!(this.normal || this.scrollTop !== 0 || this.scrollBottom !== this.rows - 1)) {
          this.children[this.y + this.shift].remove();
          this.children.splice(this.y + this.shift, 1);
        }
      }
      if (this.normal || this.scrollTop !== 0 || this.scrollBottom !== this.rows - 1) {
        results = [];
        for (i = k = ref = this.y + this.shift, ref1 = this.screen.length - 1; ref <= ref1 ? k <= ref1 : k >= ref1; i = ref <= ref1 ? ++k : --k) {
          results.push(this.screen[i].dirty = true);
        }
        return results;
      }
    };

    Terminal.prototype.deleteChars = function(params) {
      var param;
      param = params[0];
      if (param < 1) {
        param = 1;
      }
      while (param--) {
        this.screen[this.y + this.shift].chars.splice(this.x, 1);
        this.screen[this.y + this.shift].chars.push(this.eraseAttr());
      }
      return this.resetLine(this.screen[this.y + this.shift]);
    };

    Terminal.prototype.eraseChars = function(params) {
      var j, param;
      param = params[0];
      if (param < 1) {
        param = 1;
      }
      j = this.x;
      while (param-- && j < this.cols) {
        this.screen[this.y + this.shift].chars[j++] = this.eraseAttr();
      }
      return this.resetLine(this.screen[this.y + this.shift]);
    };

    Terminal.prototype.charPosAbsolute = function(params) {
      var param;
      param = params[0];
      if (param < 1) {
        param = 1;
      }
      this.x = param - 1;
      if (this.x >= this.cols) {
        return this.x = this.cols - 1;
      }
    };

    Terminal.prototype.HPositionRelative = function(params) {
      var param;
      param = params[0];
      if (param < 1) {
        param = 1;
      }
      this.x += param;
      if (this.x >= this.cols) {
        return this.x = this.cols - 1;
      }
    };

    Terminal.prototype.sendDeviceAttributes = function(params) {
      if (params[0] > 0) {
        return;
      }
      if (!this.prefix) {
        if (this.isterm("xterm") || this.isterm("rxvt-unicode") || this.isterm("screen")) {
          return this.send("\x1b[?1;2c");
        } else {
          if (this.isterm("linux")) {
            return this.send("\x1b[?6c");
          }
        }
      } else if (this.prefix === ">") {
        if (this.isterm("xterm")) {
          return this.send("\x1b[>0;276;0c");
        } else if (this.isterm("rxvt-unicode")) {
          return this.send("\x1b[>85;95;0c");
        } else if (this.isterm("linux")) {
          return this.send(params[0] + "c");
        } else {
          if (this.isterm("screen")) {
            return this.send("\x1b[>83;40003;0c");
          }
        }
      }
    };

    Terminal.prototype.linePosAbsolute = function(params) {
      var param;
      param = params[0];
      if (param < 1) {
        param = 1;
      }
      this.y = param - 1;
      if (this.y >= this.rows) {
        return this.y = this.rows - 1;
      }
    };

    Terminal.prototype.VPositionRelative = function(params) {
      var param;
      param = params[0];
      if (param < 1) {
        param = 1;
      }
      this.y += param;
      if (this.y >= this.rows) {
        return this.y = this.rows - 1;
      }
    };

    Terminal.prototype.HVPosition = function(params) {
      if (params[0] < 1) {
        params[0] = 1;
      }
      if (params[1] < 1) {
        params[1] = 1;
      }
      this.y = params[0] - 1;
      if (this.y >= this.rows) {
        this.y = this.rows - 1;
      }
      this.x = params[1] - 1;
      if (this.x >= this.cols) {
        return this.x = this.cols - 1;
      }
    };

    Terminal.prototype.setMode = function(params) {
      var i, l, normal;
      if (typeof params === "object") {
        l = params.length;
        i = 0;
        while (i < l) {
          this.setMode(params[i]);
          i++;
        }
        return;
      }
      if (!this.prefix) {
        switch (params) {
          case 4:
            this.insertMode = true;
            break;
          case 20:
            this.convertEol = true;
        }
        return;
      }
      if (this.prefix === "?") {
        switch (params) {
          case 1:
            return this.applicationCursor = true;
          case 2:
            this.setgCharset(0, Terminal.prototype.charsets.US);
            this.setgCharset(1, Terminal.prototype.charsets.US);
            this.setgCharset(2, Terminal.prototype.charsets.US);
            return this.setgCharset(3, Terminal.prototype.charsets.US);
          case 3:
            this.savedCols = this.cols;
            this.resize(132, this.rows);
            this.resizeWindowPlease(132);
            return this.reset();
          case 6:
            return this.originMode = true;
          case 7:
            return this.autowrap = true;
          case 66:
            return this.applicationKeypad = true;
          case 77:
            return this.horizontalWrap = true;
          case 9:
          case 1000:
          case 1002:
          case 1003:
            this.x10Mouse = params === 9;
            this.vt200Mouse = params === 1000;
            this.normalMouse = params > 1000;
            this.mouseEvents = true;
            return this.body.style.cursor = 'pointer';
          case 1004:
            return this.sendFocus = true;
          case 1005:
            return this.utfMouse = true;
          case 1006:
            return this.sgrMouse = true;
          case 1015:
            return this.urxvtMouse = true;
          case 25:
            return this.cursorHidden = false;
          case 1049:
          case 47:
          case 1047:
            if (!this.normal) {
              normal = {
                screen: this.screen,
                x: this.x,
                y: this.y,
                shift: this.shift,
                scrollTop: this.scrollTop,
                scrollBottom: this.scrollBottom,
                tabs: this.tabs,
                curAttr: this.curAttr
              };
              this.reset();
              this.normal = normal;
              return this.showCursor();
            }
        }
      }
    };

    Terminal.prototype.resetMode = function(params) {
      var i, l;
      if (typeof params === "object") {
        l = params.length;
        i = 0;
        while (i < l) {
          this.resetMode(params[i]);
          i++;
        }
        return;
      }
      if (!this.prefix) {
        switch (params) {
          case 4:
            this.insertMode = false;
            break;
          case 20:
            this.convertEol = false;
        }
        return;
      }
      if (this.prefix === "?") {
        switch (params) {
          case 1:
            return this.applicationCursor = false;
          case 3:
            if (this.cols === 132 && this.savedCols) {
              this.resize(this.savedCols, this.rows);
            }
            this.resizeWindowPlease(80);
            this.reset();
            return delete this.savedCols;
          case 6:
            return this.originMode = false;
          case 7:
            return this.autowrap = false;
          case 66:
            return this.applicationKeypad = false;
          case 77:
            return this.horizontalWrap = false;
          case 9:
          case 1000:
          case 1002:
          case 1003:
            this.x10Mouse = false;
            this.vt200Mouse = false;
            this.normalMouse = false;
            this.mouseEvents = false;
            return this.body.style.cursor = "";
          case 1004:
            return this.sendFocus = false;
          case 1005:
            return this.utfMouse = false;
          case 1006:
            return this.sgrMouse = false;
          case 1015:
            return this.urxvtMouse = false;
          case 25:
            return this.cursorHidden = true;
          case 1049:
          case 47:
          case 1047:
            if (this.normal) {
              this.screen = this.normal.screen;
              this.x = this.normal.x;
              this.y = this.normal.y;
              this.shift = this.normal.shift;
              this.scrollTop = this.normal.scrollTop;
              this.scrollBottom = this.normal.scrollBottom;
              this.tabs = this.normal.tabs;
              this.curAttr = this.normal.curAttr;
              this.normal = null;
              this.refresh(true);
              return this.showCursor();
            }
        }
      }
    };

    Terminal.prototype.setScrollRegion = function(params) {
      if (this.prefix) {
        return;
      }
      this.scrollTop = (params[0] || 1) - 1;
      this.scrollBottom = (params[1] || this.rows) - 1;
      this.x = 0;
      return this.y = 0;
    };

    Terminal.prototype.saveCursor = function(params) {
      this.savedX = this.x;
      return this.savedY = this.y;
    };

    Terminal.prototype.restoreCursor = function(params) {
      this.x = this.savedX || 0;
      return this.y = this.savedY || 0;
    };

    Terminal.prototype.cursorForwardTab = function(params) {
      var param, results;
      param = params[0] || 1;
      results = [];
      while (param--) {
        results.push(this.x = this.nextStop());
      }
      return results;
    };

    Terminal.prototype.scrollUp = function(params) {
      var i, k, param, ref, ref1, results;
      param = params[0] || 1;
      while (param--) {
        this.screen.splice(this.scrollTop, 1);
        this.screen.splice(this.scrollBottom, 0, this.blankLine());
      }
      results = [];
      for (i = k = ref = this.scrollTop, ref1 = this.scrollBottom; ref <= ref1 ? k <= ref1 : k >= ref1; i = ref <= ref1 ? ++k : --k) {
        results.push(this.screen[i + this.shift].dirty = true);
      }
      return results;
    };

    Terminal.prototype.scrollDown = function(params) {
      var i, k, param, ref, ref1, results;
      param = params[0] || 1;
      while (param--) {
        this.screen.splice(this.scrollBottom, 1);
        this.screen.splice(this.scrollTop, 0, this.blankLine());
      }
      results = [];
      for (i = k = ref = this.scrollTop, ref1 = this.scrollBottom; ref <= ref1 ? k <= ref1 : k >= ref1; i = ref <= ref1 ? ++k : --k) {
        results.push(this.screen[i + this.shift].dirty = true);
      }
      return results;
    };

    Terminal.prototype.initMouseTracking = function(params) {};

    Terminal.prototype.resetTitleModes = function(params) {};

    Terminal.prototype.cursorBackwardTab = function(params) {
      var param, results;
      param = params[0] || 1;
      results = [];
      while (param--) {
        results.push(this.x = this.prevStop());
      }
      return results;
    };

    Terminal.prototype.repeatPrecedingCharacter = function(params) {
      var ch, line, param;
      param = params[0] || 1;
      line = this.screen[this.y + this.shift].chars;
      ch = line[this.x - 1] || this.defAttr;
      while (param--) {
        line[this.x++] = ch;
      }
      return this.screen[this.y + this.shift].dirty = true;
    };

    Terminal.prototype.tabClear = function(params) {
      var param;
      param = params[0];
      if (param <= 0) {
        return delete this.tabs[this.x];
      } else {
        if (param === 3) {
          return this.tabs = {};
        }
      }
    };

    Terminal.prototype.mediaCopy = function(params) {};

    Terminal.prototype.setResources = function(params) {};

    Terminal.prototype.disableModifiers = function(params) {};

    Terminal.prototype.setPointerMode = function(params) {};

    Terminal.prototype.softReset = function(params) {
      this.cursorHidden = false;
      this.insertMode = false;
      this.originMode = false;
      this.autowrap = true;
      this.applicationKeypad = false;
      this.applicationCursor = false;
      this.scrollTop = 0;
      this.scrollBottom = this.rows - 1;
      this.curAttr = this.defAttr;
      this.x = this.y = 0;
      this.charset = null;
      this.glevel = 0;
      return this.charsets = [null];
    };

    Terminal.prototype.requestAnsiMode = function(params) {};

    Terminal.prototype.requestPrivateMode = function(params) {};

    Terminal.prototype.setConformanceLevel = function(params) {};

    Terminal.prototype.loadLEDs = function(params) {};

    Terminal.prototype.setCursorStyle = function(params) {};

    Terminal.prototype.setCharProtectionAttr = function(params) {};

    Terminal.prototype.restorePrivateValues = function(params) {};

    Terminal.prototype.setAttrInRectangle = function(params) {
      var attr, b, i, l, line, r, results, t;
      t = params[0];
      l = params[1];
      b = params[2];
      r = params[3];
      attr = params[4];
      results = [];
      while (t < b + 1) {
        line = this.screen[t + this.shift].chars;
        this.screen[t + this.shift].dirty = true;
        i = l;
        while (i < r) {
          line[i] = this.cloneAttr(attr, line[i].ch);
          i++;
        }
        results.push(t++);
      }
      return results;
    };

    Terminal.prototype.savePrivateValues = function(params) {};

    Terminal.prototype.manipulateWindow = function(params) {};

    Terminal.prototype.reverseAttrInRectangle = function(params) {};

    Terminal.prototype.setTitleModeFeature = function(params) {};

    Terminal.prototype.setWarningBellVolume = function(params) {};

    Terminal.prototype.setMarginBellVolume = function(params) {};

    Terminal.prototype.copyRectangle = function(params) {};

    Terminal.prototype.enableFilterRectangle = function(params) {};

    Terminal.prototype.requestParameters = function(params) {};

    Terminal.prototype.selectChangeExtent = function(params) {};

    Terminal.prototype.fillRectangle = function(params) {
      var b, ch, i, l, line, r, results, t;
      ch = params[0];
      t = params[1];
      l = params[2];
      b = params[3];
      r = params[4];
      results = [];
      while (t < b + 1) {
        line = this.screen[t + this.shift].chars;
        this.screen[t + this.shift].dirty = true;
        i = l;
        while (i < r) {
          line[i] = this.cloneAttr(line[i][0], String.fromCharCode(ch));
          i++;
        }
        results.push(t++);
      }
      return results;
    };

    Terminal.prototype.enableLocatorReporting = function(params) {
      var val;
      return val = params[0] > 0;
    };

    Terminal.prototype.eraseRectangle = function(params) {
      var b, i, l, line, r, results, t;
      t = params[0];
      l = params[1];
      b = params[2];
      r = params[3];
      results = [];
      while (t < b + 1) {
        line = this.screen[t + this.shift].chars;
        this.screen[t + this.shift].dirty = true;
        i = l;
        while (i < r) {
          line[i] = this.eraseAttr();
          i++;
        }
        results.push(t++);
      }
      return results;
    };

    Terminal.prototype.setLocatorEvents = function(params) {};

    Terminal.prototype.selectiveEraseRectangle = function(params) {};

    Terminal.prototype.requestLocatorPosition = function(params) {};

    Terminal.prototype.insertColumns = function() {
      var i, l, param, results;
      param = params[0];
      l = this.rows + this.shift;
      results = [];
      while (param--) {
        i = this.shift;
        results.push((function() {
          var results1;
          results1 = [];
          while (i < l) {
            this.screen[i].chars.splice(this.x + 1, 0, this.eraseAttr());
            this.screen[i].chars.pop();
            this.screen[i].dirty = true;
            results1.push(i++);
          }
          return results1;
        }).call(this));
      }
      return results;
    };

    Terminal.prototype.deleteColumns = function() {
      var i, l, param, results;
      param = params[0];
      l = this.rows + this.shift;
      results = [];
      while (param--) {
        i = this.shift;
        results.push((function() {
          var results1;
          results1 = [];
          while (i < l) {
            this.screen[i].chars.splice(this.x, 1);
            this.screen[i].chars.push(this.eraseAttr());
            this.resetLine(this.screen[i].dirty);
            results1.push(i++);
          }
          return results1;
        }).call(this));
      }
      return results;
    };

    Terminal.prototype.charsets = {
      SCLD: {
        "`": "◆",
        a: "▒",
        b: "\t",
        c: "\f",
        d: "\r",
        e: "\n",
        f: "°",
        g: "±",
        h: "␤",
        i: "\x0b",
        j: "┘",
        k: "┐",
        l: "┌",
        m: "└",
        n: "┼",
        o: "⎺",
        p: "⎻",
        q: "─",
        r: "⎼",
        s: "⎽",
        t: "├",
        u: "┤",
        v: "┴",
        w: "┬",
        x: "│",
        y: "≤",
        z: "≥",
        "{": "π",
        "|": "≠",
        "}": "£",
        "~": "·"
      },
      UK: null,
      US: null,
      Dutch: null,
      Finnish: null,
      French: null,
      FrenchCanadian: null,
      German: null,
      Italian: null,
      NorwegianDanish: null,
      Spanish: null,
      Swedish: null,
      Swiss: null,
      ISOLatin: null
    };

    return Terminal;

  })();

  window.Terminal = Terminal;

}).call(this);

//# sourceMappingURL=main.js.map<|MERGE_RESOLUTION|>--- conflicted
+++ resolved
@@ -1,5 +1,6 @@
 (function() {
   var $, State, Terminal, cancel, cols, openTs, quit, rows, s, uuid, ws,
+    slice = [].slice,
     indexOf = [].indexOf || function(item) { for (var i = 0, l = this.length; i < l; i++) { if (i in this && this[i] === item) return i; } return -1; };
 
   cols = rows = null;
@@ -543,11 +544,7 @@
     };
 
     Terminal.prototype.refresh = function(force) {
-<<<<<<< HEAD
-      var active, attr, ch, classes, cursor, data, fg, group, i, j, k, len, len1, len2, len3, len4, line, lines, m, n, newOut, o, out, q, ref, ref1, ref2, ref3, ref4, ref5, skipnext, styles, u, x;
-=======
-      var active, attr, ch, classes, cls, cursor, data, fg, group, i, j, k, len, len1, len2, len3, len4, line, lines, m, modified, newOut, o, out, q, ref, ref1, ref2, ref3, ref4, ref5, skipnext, styles, u, v, x;
->>>>>>> 15ebdf69
+      var active, attr, ch, classes, cls, cursor, data, fg, group, i, j, k, len, len1, len2, len3, len4, line, lines, m, modified, n, newOut, o, out, q, ref, ref1, ref2, ref3, ref4, ref5, skipnext, styles, u, x;
       if (force == null) {
         force = false;
       }
@@ -687,12 +684,6 @@
         if (!this.equalAttr(attr, this.defAttr)) {
           out += "</span>";
         }
-<<<<<<< HEAD
-        if (!(j === this.y + this.shift || (data != null ? data.html : void 0))) {
-          out = this.linkify(out);
-        }
-=======
->>>>>>> 15ebdf69
         if (line.wrap) {
           out += '\u23CE';
         }
