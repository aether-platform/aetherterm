--- conflicted
+++ resolved
@@ -128,7 +128,9 @@
             self.communicate()
 
     def shell(self):
-        if self.callee is None and (tornado.options.options.unsecure and tornado.options.options.login):
+        if self.callee is None and (
+                tornado.options.options.unsecure and
+                tornado.options.options.login):
             # If callee is now known and we have unsecure connection
             user = input('login: ')
             try:
@@ -136,7 +138,8 @@
             except:
                 self.callee = utils.User(name='nobody')
         else:
-            # if login is not required, we will use the same user as butterfly is executed
+            # if login is not required, we will use the same user as
+            # butterfly is executed
             self.callee = utils.User()
 
         assert self.callee is not None
@@ -164,9 +167,10 @@
         if not tornado.options.options.unsecure or (
                 self.socket.local and
                 self.caller == self.callee and
-<<<<<<< HEAD
-                server == self.callee):
+                server == self.callee
+        ) or not tornado.options.options.login:
             # User has been auth with ssl or is the same user as server
+            # or login is explicitly turned off
             if not tornado.options.options.unsecure:
                 # User is authed by ssl, setting groups
                 try:
@@ -178,16 +182,6 @@
                           'if you want to log as different user\n')
                     sys.exit(1)
 
-=======
-                server == self.callee) or not tornado.options.options.login:
-            # User has been auth with ssl or is the same user as server or login is explicitly turned off
-            try:
-                os.setuid(self.callee.uid)
-            except PermissionError:
-                print('The server must be run as root '
-                      'if you want to log as different user\n')
-                sys.exit(1)
->>>>>>> 6a0bdf21
             args = [tornado.options.options.shell or self.callee.shell]
             args.append('-i')
             os.execvpe(args[0], args, env)
