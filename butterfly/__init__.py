# *-* coding: utf-8 *-*
# This file is part of butterfly
#
# butterfly Copyright (C) 2015  Florian Mounier
# This program is free software: you can redistribute it and/or modify
# it under the terms of the GNU General Public License as published by
# the Free Software Foundation, either version 3 of the License, or
# (at your option) any later version.
#
# This program is distributed in the hope that it will be useful,
# but WITHOUT ANY WARRANTY; without even the implied warranty of
# MERCHANTABILITY or FITNESS FOR A PARTICULAR PURPOSE.  See the
# GNU General Public License for more details.
#
# You should have received a copy of the GNU General Public License
# along with this program.  If not, see <http://www.gnu.org/licenses/>.
<<<<<<< HEAD
__version__ = '2.1.0'
=======
__version__ = '3.0.0-alpha'
>>>>>>> 15ebdf69


import os
import tornado.web
import tornado.options
import tornado.web
from logging import getLogger

log = getLogger('butterfly')


class url(object):
    def __init__(self, url):
        self.url = url

    def __call__(self, cls):
        application.add_handlers(
            r'.*$',
            (tornado.web.url(self.url, cls, name=cls.__name__),)
        )
        return cls


class Route(tornado.web.RequestHandler):
    @property
    def log(self):
        return log

    @property
    def builtin_themes_dir(self):
        return os.path.join(
            os.path.dirname(__file__), 'themes')

    @property
    def themes_dir(self):
        return os.path.join(
            self.application.butterfly_dir, 'themes')

    @property
    def local_js_dir(self):
        return os.path.join(
            self.application.butterfly_dir, 'js')

    def get_theme_dir(self, theme):
        if theme.startswith('built-in-'):
            return os.path.join(
                self.builtin_themes_dir, theme[len('built-in-'):])
        return os.path.join(
            self.themes_dir, theme)


# Imported from executable
if hasattr(tornado.options.options, 'debug'):
    application = tornado.web.Application(
        static_path=os.path.join(os.path.dirname(__file__), "static"),
        template_path=os.path.join(os.path.dirname(__file__), "templates"),
        debug=tornado.options.options.debug,
        static_url_prefix='%s/static/' % (
            '/%s' % tornado.options.options.uri_root_path
            if tornado.options.options.uri_root_path else '')
    )

    import butterfly.routes<|MERGE_RESOLUTION|>--- conflicted
+++ resolved
@@ -14,11 +14,7 @@
 #
 # You should have received a copy of the GNU General Public License
 # along with this program.  If not, see <http://www.gnu.org/licenses/>.
-<<<<<<< HEAD
-__version__ = '2.1.0'
-=======
 __version__ = '3.0.0-alpha'
->>>>>>> 15ebdf69
 
 
 import os
