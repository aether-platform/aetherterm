--- conflicted
+++ resolved
@@ -527,10 +527,6 @@
         out += "</span>" if i is x
         attr = data
       out += "</span>" unless @equalAttr attr, @defAttr
-<<<<<<< HEAD
-      out = @linkify(out) unless j is @y + @shift or data?.html
-=======
->>>>>>> 15ebdf69
       out += '\u23CE' if line.wrap
       if line.extra
         out += '<span class="extra">' + line.extra + '</span>'
